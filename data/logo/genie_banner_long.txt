--- conflicted
+++ resolved
@@ -10,11 +10,7 @@
 *               Nh+//om   Nh+/yN       o///s                                                                    *
 *              d+//+d   my+/smmyhN    m///h                                      NEUTRINO MONTE CARLO GENERATOR *   
 *            Ns///yN NdyoshNNs///d   h////yN                                                                    *
-<<<<<<< HEAD
-*           mo//om        ms///+m   d///////oyhmN                                                 Version 3.0.4 *
-=======
 *           mo//om        ms///+m   d///////oyhmN                                                 Version 3.0.6 *
->>>>>>> b1c78c53
 *          N+//yN       ms////+N    h////////////oym                                                            *
 *          s//h       ho/+///sN     N///////////////od                                  http://www.genie-mc.org *
 *         N+/h     my++yh+//y       s/////////////////oN                                                        *
