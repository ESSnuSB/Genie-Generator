--- conflicted
+++ resolved
@@ -80,10 +80,7 @@
   double fMuP;
   double fMuN;
   double fSin28w;
-<<<<<<< HEAD
-=======
   double fFDratio;   
->>>>>>> 843fac1d
   bool fCleanUpfElFFModel;
 };
 
