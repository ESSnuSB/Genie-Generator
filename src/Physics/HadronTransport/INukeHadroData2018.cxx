//____________________________________________________________________________
/*
 Copyright (c) 2003-2018, The GENIE Collaboration
 For the full text of the license visit http://copyright.genie-mc.org
 or see $GENIE/LICENSE

 Author: Costas Andreopoulos <costas.andreopoulos \at stfc.ac.uk>, Rutherford Lab.
         Steve Dytman <dytman+@pitt.edu>, Pittsburgh Univ.
	 Aaron Meyer <asm58@pitt.edu>, Pittsburgh Univ.
	 Alex Bell, Pittsburgh Univ.
         February 01, 2007

 For the class documentation see the corresponding header file.

 Important revisions after version 2.0.0 :
 @ Dec 06, 2008 - CA
   Tweak dtor so as not to clutter the output if GENIE exits in err so as to
   spot the fatal mesg immediately.
 @ Jul 15, 2010 - AM
   MeanFreePath now distinguishes between protons and neutrons. To account for
   this, additional splines were added for each nucleon. Absorption fates
   condensed into a single fate, splines updated accordingly. Added gamma and kaon
   splines.Outdated splines were removed. Function IntBounce implemented to calculate
   a CM scattering angle for given probe, target, product, and fate. AngleAndProduct
   similar to IntBounce, but also determines the target nucleon.
 @ May 01, 2012 - CA
   Pick data from $GENIE/data/evgen/intranuke/
 @ Jan 9, 2015 - SD, Nick Geary, Tomek Golan
   Added 2014 version of INTRANUKE codes for independent development.
 @ Oct, 2015 - TG
   Added 2015 version of INTRANUKE codes for independent development.
   Include Oset data files.
 @ Apr, 2016 - Flor Blasczyk
   Added K+ cex data files
*/
//____________________________________________________________________________

#include <cassert>
#include <string>

#include <TSystem.h>
#include <TNtupleD.h>
#include <TGraph2D.h>
#include <TTree.h>
#include <TMath.h>
#include <TFile.h>
#include <iostream>

#include "Framework/Conventions/Constants.h"
#include "Framework/GHEP/GHepParticle.h"
#include "Physics/HadronTransport/INukeHadroData2018.h"
#include "Framework/Messenger/Messenger.h"
#include "Framework/Numerical/RandomGen.h"
#include "Framework/Numerical/Spline.h"
#include "Framework/ParticleData/PDGCodes.h"

using std::ostringstream;
using std::ios;

using namespace genie;
using namespace genie::constants;

//____________________________________________________________________________
INukeHadroData2018 * INukeHadroData2018::fInstance = 0;
//____________________________________________________________________________
double INukeHadroData2018::fMinKinEnergy   =    1.0; // MeV
double INukeHadroData2018::fMaxKinEnergyHA =  999.0; // MeV
double INukeHadroData2018::fMaxKinEnergyHN = 1799.0; // MeV
//____________________________________________________________________________
INukeHadroData2018::INukeHadroData2018()
{
  this->LoadCrossSections();
  fInstance = 0;
}
//____________________________________________________________________________
INukeHadroData2018::~INukeHadroData2018()
{
  
  // pi+n/p hA x-section splines
  delete fXSecPipn_Tot;
  delete fXSecPipn_CEx;
  delete fXSecPipn_Elas;
  delete fXSecPipn_Reac;
  delete fXSecPipp_Tot;
  delete fXSecPipp_CEx;
  delete fXSecPipp_Elas;
  delete fXSecPipp_Reac;
  delete fXSecPipd_Abs;

  delete fXSecPp_Cmp; //added to fix memory leak; no noticeable effect, but good convention.
  delete fXSecPn_Cmp;
  delete fXSecNn_Cmp;
  delete fXSecPp_Tot;
  delete fXSecPp_Elas;
  delete fXSecPp_Reac;
  delete fXSecPn_Tot;
  delete fXSecPn_Elas;
  delete fXSecPn_Reac;
  delete fXSecNn_Tot;
  delete fXSecNn_Elas;
  delete fXSecNn_Reac;

  // pi0n/p hA x-section splines
  delete fXSecPi0n_Tot;
  delete fXSecPi0n_CEx;
  delete fXSecPi0n_Elas;
  delete fXSecPi0n_Reac;
  delete fXSecPi0p_Tot;
  delete fXSecPi0p_CEx;
  delete fXSecPi0p_Elas;
  delete fXSecPi0p_Reac;
  delete fXSecPi0d_Abs;

  // K+N x-section splines
  delete fXSecKpn_Elas;
  delete fXSecKpp_Elas;
  delete fXSecKpn_CEx;
  delete fXSecKpN_Abs;
  delete fXSecKpN_Tot;

  // gamma x-section splines (inelastic only)
  delete fXSecGamp_fs;
  delete fXSecGamn_fs;
  delete fXSecGamN_Tot;

  // N+A x-section splines
  delete fFracPA_Tot;
  //  delete fFracPA_Elas;
  delete fFracPA_Inel;
  delete fFracPA_CEx;
  delete fFracPA_Abs;
  delete fFracPA_PiPro;
  delete fFracNA_Tot;
  //  delete fFracNA_Elas;
  delete fFracNA_Inel;
  delete fFracNA_CEx;
  delete fFracNA_Abs;
  delete fFracNA_PiPro;

  delete fFracPA_Cmp;  //  cmp - add support later
  delete fFracNA_Cmp;

  // hN data
  delete fhN2dXSecPP_Elas;
  delete fhN2dXSecNP_Elas;
  delete fhN2dXSecPipN_Elas;
  delete fhN2dXSecPi0N_Elas;
  delete fhN2dXSecPimN_Elas;
  delete fhN2dXSecKpN_Elas;
  delete fhN2dXSecKpP_Elas;
  delete fhN2dXSecPiN_CEx;
  delete fhN2dXSecPiN_Abs;
  delete fhN2dXSecGamPi0P_Inelas;
  delete fhN2dXSecGamPi0N_Inelas;
  delete fhN2dXSecGamPipN_Inelas;
  delete fhN2dXSecGamPimP_Inelas;
  delete fhN2dXSecKpN_CEx;
  
  delete TPipA_Tot; 
  delete TfracPipA_Abs;
  delete TfracPipA_CEx;
  delete TfracPipA_Elas;
  delete TfracPipA_Inelas;
  delete TfracPipA_PiPro;
  
  // K+A x-section fraction splines
  delete fFracKA_Tot;
  delete fFracKA_Elas;
  delete fFracKA_CEx;
  delete fFracKA_Inel;
  delete fFracKA_Abs;
  
}
//____________________________________________________________________________
INukeHadroData2018 * INukeHadroData2018::Instance()
{
  if(fInstance == 0) {
    LOG("INukeData", pINFO) << "INukeHadroData2018 late initialization";
    static INukeHadroData2018::Cleaner cleaner;
    cleaner.DummyMethodAndSilentCompiler();
    fInstance = new INukeHadroData2018;
  }
  return fInstance;
}
//____________________________________________________________________________
void INukeHadroData2018::LoadCrossSections(void)
{
// Loads hadronic x-section data

  //-- Get the top-level directory with input hadron cross-section data
  //   (search for $GINUKEHADRONDATA or use default location)
  string data_dir = (gSystem->Getenv("GINUKEHADRONDATA")) ?
             string(gSystem->Getenv("GINUKEHADRONDATA")) :
             string(gSystem->Getenv("GENIE")) + string("/data/evgen/intranuke");

  LOG("INukeData", pINFO)
      << "Loading INTRANUKE hadron data from: " << data_dir;

  //-- Build filenames

  string datafile_NN   = data_dir + "/tot_xsec/intranuke-xsections-NN2014.dat";
  string datafile_pipN = data_dir + "/tot_xsec/intranuke-xsections-pi+N.dat";
  string datafile_pi0N = data_dir + "/tot_xsec/intranuke-xsections-pi0N.dat";
  string datafile_NA   = data_dir + "/tot_xsec/intranuke-fractions-NA2016.dat";
  string datafile_KA   = data_dir + "/tot_xsec/intranuke-fractions-KA.dat";
  string datafile_gamN = data_dir + "/tot_xsec/intranuke-xsections-gamN.dat";
  string datafile_kN   = data_dir + "/tot_xsec/intranuke-xsections-kaonN2018.dat";

  //-- Make sure that all data files are available

  assert( ! gSystem->AccessPathName(datafile_NN.  c_str()) );
  assert( ! gSystem->AccessPathName(datafile_pipN.c_str()) );
  assert( ! gSystem->AccessPathName(datafile_pi0N.c_str()) );
  assert( ! gSystem->AccessPathName(datafile_NA.  c_str()) );
  assert( ! gSystem->AccessPathName(datafile_KA. c_str())  );
  assert( ! gSystem->AccessPathName(datafile_gamN.c_str())  );
  assert( ! gSystem->AccessPathName(datafile_kN.  c_str())  );

  LOG("INukeData", pINFO)  << "Found all necessary data files...";

  //-- Load data files

  TTree data_NN;
  TTree data_pipN;
  TTree data_pi0N;
  TTree data_NA;
  TTree data_KA;
  TTree data_gamN;
  TTree data_kN;

  data_NN.ReadFile(datafile_NN.c_str(),"ke/D:pp_tot/D:pp_elas/D:pp_reac/D:pn_tot/D:pn_elas/D:pn_reac/D:nn_tot/D:nn_elas/D:nn_reac/D:pp_cmp/D:pn_cmp/D:nn_cmp/D");
  data_pipN.ReadFile(datafile_pipN.c_str(),
     "ke/D:pipn_tot/D:pipn_cex/D:pipn_elas/D:pipn_reac/D:pipp_tot/D:pipp_cex/D:pipp_elas/D:pipp_reac/D:pipd_abs");
  data_pi0N.ReadFile(datafile_pi0N.c_str(),
     "ke/D:pi0n_tot/D:pi0n_cex/D:pi0n_elas/D:pi0n_reac/D:pi0p_tot/D:pi0p_cex/D:pi0p_elas/D:pi0p_reac/D:pi0d_abs");
  //data_NA.ReadFile(datafile_NA.c_str(),
  //"ke/D:pA_tot/D:pA_elas/D:pA_inel/D:pA_cex/D:pA_abs/D:pA_pipro/D");  // add support for cmp here (?)
  data_NA.ReadFile(datafile_NA.c_str(),
		   "ke/D:pA_tot/D:pA_inel/D:pA_cex/D:pA_abs/D:pA_pipro/D:pA_cmp/D");  // add support for cmp here (?)
  data_gamN.ReadFile(datafile_gamN.c_str(),
    "ke/D:pi0p_tot/D:pipn_tot/D:pimp_tot/D:pi0n_tot/D:gamp_fs/D:gamn_fs/D:gamN_tot/D");
  data_kN.ReadFile(datafile_kN.c_str(),
		   "ke/D:kpp_elas/D:kpn_elas/D:kpn_cex/D:kp_abs/D:kpN_tot/D");
  data_KA.ReadFile(datafile_KA.c_str(),
     "ke/D:KA_tot/D:KA_elas/D:KA_inel/D:KA_abs/D");

  LOG("INukeData", pDEBUG)  << "Number of data rows in NN : "   << data_NN.GetEntries();
  LOG("INukeData", pDEBUG)  << "Number of data rows in pipN : " << data_pipN.GetEntries();
  LOG("INukeData", pDEBUG)  << "Number of data rows in pi0N : " << data_pi0N.GetEntries();
  LOG("INukeData", pDEBUG)  << "Number of data rows in NA  : "  << data_NA.GetEntries();
  LOG("INukeData", pDEBUG)  << "Number of data rows in KA : "   << data_KA.GetEntries();
  LOG("INukeData", pDEBUG)  << "Number of data rows in gamN : " << data_gamN.GetEntries();
  LOG("INukeData", pDEBUG)  << "Number of data rows in kN  : "  << data_kN.GetEntries();

  LOG("INukeData", pINFO)  << "Done loading all x-section files...";

  //-- Build x-section splines

  // p/n+p/n hA x-section splines
  fXSecPp_Tot      = new Spline(&data_NN, "ke:pp_tot");
<<<<<<< HEAD
  fXSecPp_Elas     = new Spline(&data_NN, "ke:pp_elas");      
  fXSecPp_Reac     = new Spline(&data_NN, "ke:pp_reac");      
  fXSecPn_Tot      = new Spline(&data_NN, "ke:pn_tot");     
  fXSecPn_Elas     = new Spline(&data_NN, "ke:pn_elas");      
  fXSecPn_Reac     = new Spline(&data_NN, "ke:pn_reac");      
  fXSecNn_Tot      = new Spline(&data_NN, "ke:nn_tot");     
  fXSecNn_Elas     = new Spline(&data_NN, "ke:nn_elas");      
  fXSecNn_Reac     = new Spline(&data_NN, "ke:nn_reac");      
  fXSecPp_Cmp      = new Spline(&data_NN, "ke:pp_cmp"); //for compound nucleus fate    
  fXSecPn_Cmp      = new Spline(&data_NN, "ke:pn_cmp");      
=======
  fXSecPp_Elas     = new Spline(&data_NN, "ke:pp_elas");
  fXSecPp_Reac     = new Spline(&data_NN, "ke:pp_reac");
  fXSecPn_Tot      = new Spline(&data_NN, "ke:pn_tot");
  fXSecPn_Elas     = new Spline(&data_NN, "ke:pn_elas");
  fXSecPn_Reac     = new Spline(&data_NN, "ke:pn_reac");
  fXSecNn_Tot      = new Spline(&data_NN, "ke:nn_tot");
  fXSecNn_Elas     = new Spline(&data_NN, "ke:nn_elas");
  fXSecNn_Reac     = new Spline(&data_NN, "ke:nn_reac");
  fXSecPp_Cmp      = new Spline(&data_NN, "ke:pp_cmp"); //for compound nucleus fate
  fXSecPn_Cmp      = new Spline(&data_NN, "ke:pn_cmp");
>>>>>>> 1d6170b5
  fXSecNn_Cmp      = new Spline(&data_NN, "ke:nn_cmp");

  // pi+n/p hA x-section splines
  fXSecPipn_Tot     = new Spline(&data_pipN, "ke:pipn_tot");
  fXSecPipn_CEx     = new Spline(&data_pipN, "ke:pipn_cex");
  fXSecPipn_Elas    = new Spline(&data_pipN, "ke:pipn_elas");
  fXSecPipn_Reac    = new Spline(&data_pipN, "ke:pipn_reac");
  fXSecPipp_Tot     = new Spline(&data_pipN, "ke:pipp_tot");
  fXSecPipp_CEx     = new Spline(&data_pipN, "ke:pipp_cex");
  fXSecPipp_Elas    = new Spline(&data_pipN, "ke:pipp_elas");
  fXSecPipp_Reac    = new Spline(&data_pipN, "ke:pipp_reac");
  fXSecPipd_Abs     = new Spline(&data_pipN, "ke:pipd_abs");

  // pi0n/p hA x-section splines
  fXSecPi0n_Tot     = new Spline(&data_pi0N, "ke:pi0n_tot");
  fXSecPi0n_CEx     = new Spline(&data_pi0N, "ke:pi0n_cex");
  fXSecPi0n_Elas    = new Spline(&data_pi0N, "ke:pi0n_elas");
  fXSecPi0n_Reac    = new Spline(&data_pi0N, "ke:pi0n_reac");
  fXSecPi0p_Tot     = new Spline(&data_pi0N, "ke:pi0p_tot");
  fXSecPi0p_CEx     = new Spline(&data_pi0N, "ke:pi0p_cex");
  fXSecPi0p_Elas    = new Spline(&data_pi0N, "ke:pi0p_elas");
  fXSecPi0p_Reac    = new Spline(&data_pi0N, "ke:pi0p_reac");
  fXSecPi0d_Abs     = new Spline(&data_pi0N, "ke:pi0d_abs");

   // K+N x-section splines
  fXSecKpn_Elas   = new Spline(&data_kN,  "ke:kpn_elas");
  fXSecKpp_Elas   = new Spline(&data_kN,  "ke:kpp_elas");
  fXSecKpn_CEx    = new Spline(&data_kN,  "ke:kpn_cex");
  fXSecKpN_Abs    = 0; // new Spline(&data_kN,  "ke:kp_abs");  why not used?
  fXSecKpN_Tot    = new Spline(&data_kN,  "ke:kpN_tot");

  // gamma x-section splines
  fXSecGamp_fs     = new Spline(&data_gamN, "ke:gamp_fs");
  fXSecGamn_fs     = new Spline(&data_gamN, "ke:gamn_fs");
  fXSecGamN_Tot    = new Spline(&data_gamN, "ke:gamN_tot");

  // N+A x-section fraction splines
  fFracPA_Tot      = new Spline(&data_NA, "ke:pA_tot");
  //  fFracPA_Elas     = new Spline(&data_NA, "ke:pA_elas");
  fFracPA_Inel     = new Spline(&data_NA, "ke:pA_inel");
  fFracPA_CEx      = new Spline(&data_NA, "ke:pA_cex");
  fFracPA_Abs      = new Spline(&data_NA, "ke:pA_abs");
  fFracPA_PiPro    = new Spline(&data_NA, "ke:pA_pipro");
  fFracNA_Tot      = new Spline(&data_NA, "ke:pA_tot");  // assuming nA same as pA
  //  fFracNA_Elas     = new Spline(&data_NA, "ke:pA_elas");
  fFracNA_Inel     = new Spline(&data_NA, "ke:pA_inel");
  fFracNA_CEx      = new Spline(&data_NA, "ke:pA_cex");
  fFracNA_Abs      = new Spline(&data_NA, "ke:pA_abs");
  fFracNA_PiPro    = new Spline(&data_NA, "ke:pA_pipro");

  fFracPA_Cmp      = new Spline(&data_NA, "ke:pA_cmp");  //cmp - add support later
  fFracNA_Cmp      = new Spline(&data_NA, "ke:pA_cmp");

  // K+A x-section fraction splines
  fFracKA_Tot      = new Spline(&data_KA, "ke:KA_tot");
  fFracKA_Elas     = new Spline(&data_KA, "ke:KA_elas");
  fFracKA_CEx      = 0; // new Spline(&data_KA, "ke:KA_cex"); //Added, but needs to be computed
  fFracKA_Inel     = new Spline(&data_KA, "ke:KA_inel");
  fFracKA_Abs      = new Spline(&data_KA, "ke:KA_abs");
  //
  // hN stuff
  //


  // 	kIHNFtElas
  //	  pp, nn --> read from pp/pp%.txt
  //	  pn, np --> read from pp/pn%.txt
  //	  pi+ N  --> read from pip/pip%.txt
  //	  pi0 N  --> read from pip/pip%.txt
  //	  pi- N  --> read from pim/pim%.txt
  //      K+  N  --> read from kpn/kpn%.txt
  //      K+  P  --> read from kpp/kpp%.txt
  //    kIHNFtCEx
  //	  pi+, pi0, pi- --> read from pie/pie%.txt (using pip+n->pi0+p data)
  //    kIHNFtAbs
  //      pi+, pi0, pi- --> read from pid2p/pid2p%.txt (using pip+D->2p data)
  //    kIHNFtInelas
  //      gamma p -> p pi0 --> read from gampi0p/%-pi0p.txt
  //      gamma p -> n pi+ --> read from gampi+n/%-pi+n.txt
  //      gamma n -> n pi0 --> read from gampi0n/%-pi0n.txt
  //      gamma n -> p pi- --> read from gampi-p/%-pi-p.txt


  // kIHNFtElas, pp&nn :
  {
    const int hN_ppelas_nfiles = 20;
    const int hN_ppelas_points_per_file = 21;
    const int hN_ppelas_npoints = hN_ppelas_points_per_file * hN_ppelas_nfiles;

    double hN_ppelas_energies[hN_ppelas_nfiles] = {
        50, 100, 150, 200, 250, 300, 350, 400, 450, 500,
       550, 600, 650, 700, 750, 800, 850, 900, 950, 1000
    };

    double hN_ppelas_costh [hN_ppelas_points_per_file];
    double hN_ppelas_xsec  [hN_ppelas_npoints];

    int ipoint=0;

    for(int ifile = 0; ifile < hN_ppelas_nfiles; ifile++) {
     // build filename
     ostringstream hN_datafile;
     double ke = hN_ppelas_energies[ifile];
     hN_datafile << data_dir << "/diff_ang/pp/pp" << ke << ".txt";
     // read data
     ReadhNFile(
		hN_datafile.str(), ke, hN_ppelas_points_per_file,
		ipoint, hN_ppelas_costh, hN_ppelas_xsec,2);
    }//loop over files

    fhN2dXSecPP_Elas = new BLI2DNonUnifGrid(hN_ppelas_nfiles,hN_ppelas_points_per_file,
			   hN_ppelas_energies,hN_ppelas_costh,hN_ppelas_xsec);
  }

  // kIHNFtElas, pn&np :
  {
    const int hN_npelas_nfiles = 20;
    const int hN_npelas_points_per_file = 21;
    const int hN_npelas_npoints = hN_npelas_points_per_file * hN_npelas_nfiles;

    double hN_npelas_energies[hN_npelas_nfiles] = {
        50, 100, 150, 200, 250, 300, 350, 400, 450, 500,
       550, 600, 650, 700, 750, 800, 850, 900, 950, 1000
    };

    double hN_npelas_costh [hN_npelas_points_per_file];
    double hN_npelas_xsec  [hN_npelas_npoints];

    int ipoint=0;

    for(int ifile = 0; ifile < hN_npelas_nfiles; ifile++) {
     // build filename
     ostringstream hN_datafile;
     double ke = hN_npelas_energies[ifile];
     hN_datafile << data_dir << "/diff_ang/pn/pn" << ke << ".txt";
     // read data
     ReadhNFile(
       hN_datafile.str(), ke, hN_npelas_points_per_file,
       ipoint, hN_npelas_costh, hN_npelas_xsec,2);
    }//loop over files

    fhN2dXSecNP_Elas = new BLI2DNonUnifGrid(hN_npelas_nfiles,hN_npelas_points_per_file,
			   hN_npelas_energies,hN_npelas_costh,hN_npelas_xsec);
  }

  // kIHNFtElas, pipN :
  {
    const int hN_pipNelas_nfiles = 60;
    const int hN_pipNelas_points_per_file = 21;
    const int hN_pipNelas_npoints = hN_pipNelas_points_per_file * hN_pipNelas_nfiles;

    double hN_pipNelas_energies[hN_pipNelas_nfiles] = {
      10,  20,  30,  40,  50,  60,  70,  80,  90,
     100, 110, 120, 130, 140, 150, 160, 170, 180, 190,
     200, 210, 220, 230, 240, 250, 260, 270, 280, 290,
     300, 340, 380, 420, 460, 500, 540, 580, 620, 660,
     700, 740, 780, 820, 860, 900, 940, 980,
     1020, 1060, 1100, 1140, 1180, 1220, 1260,
     1300, 1340, 1380, 1420, 1460, 1500
    };

    double hN_pipNelas_costh [hN_pipNelas_points_per_file];
    double hN_pipNelas_xsec  [hN_pipNelas_npoints];

    int ipoint=0;

    for(int ifile = 0; ifile < hN_pipNelas_nfiles; ifile++) {
     // build filename
     ostringstream hN_datafile;
     double ke = hN_pipNelas_energies[ifile];
     hN_datafile << data_dir << "/diff_ang/pip/pip" << ke << ".txt";
     // read data
     ReadhNFile(
       hN_datafile.str(), ke, hN_pipNelas_points_per_file,
       ipoint, hN_pipNelas_costh, hN_pipNelas_xsec,2);
    }//loop over files

    fhN2dXSecPipN_Elas = new BLI2DNonUnifGrid(hN_pipNelas_nfiles,hN_pipNelas_points_per_file,
			   hN_pipNelas_energies,hN_pipNelas_costh,hN_pipNelas_xsec);
  }

  // kIHNFtElas, pi0N :
  {
    const int hN_pi0Nelas_nfiles = 60;
    const int hN_pi0Nelas_points_per_file = 21;
    const int hN_pi0Nelas_npoints = hN_pi0Nelas_points_per_file * hN_pi0Nelas_nfiles;

    double hN_pi0Nelas_energies[hN_pi0Nelas_nfiles] = {
      10,  20,  30,  40,  50,  60,  70,  80,  90,
     100, 110, 120, 130, 140, 150, 160, 170, 180, 190,
     200, 210, 220, 230, 240, 250, 260, 270, 280, 290,
     300, 340, 380, 420, 460, 500, 540, 580, 620, 660,
     700, 740, 780, 820, 860, 900, 940, 980,
     1020, 1060, 1100, 1140, 1180, 1220, 1260,
     1300, 1340, 1380, 1420, 1460, 1500
    };

    double hN_pi0Nelas_costh [hN_pi0Nelas_points_per_file];
    double hN_pi0Nelas_xsec  [hN_pi0Nelas_npoints];

    int ipoint=0;

    for(int ifile = 0; ifile < hN_pi0Nelas_nfiles; ifile++) {
     // build filename
     ostringstream hN_datafile;
     double ke = hN_pi0Nelas_energies[ifile];
     hN_datafile << data_dir << "/diff_ang/pip/pip" << ke << ".txt";
     // read data
     ReadhNFile(
       hN_datafile.str(), ke, hN_pi0Nelas_points_per_file,
       ipoint, hN_pi0Nelas_costh, hN_pi0Nelas_xsec,2);
    }//loop over files

    fhN2dXSecPi0N_Elas = new BLI2DNonUnifGrid(hN_pi0Nelas_nfiles,hN_pi0Nelas_points_per_file,
			   hN_pi0Nelas_energies,hN_pi0Nelas_costh,hN_pi0Nelas_xsec);
  }

  // kIHNFtElas, pimN :
  {
    const int hN_pimNelas_nfiles = 60;
    const int hN_pimNelas_points_per_file = 21;
    const int hN_pimNelas_npoints = hN_pimNelas_points_per_file * hN_pimNelas_nfiles;

    double hN_pimNelas_energies[hN_pimNelas_nfiles] = {
      10,  20,  30,  40,  50,  60,  70,  80,  90,
     100, 110, 120, 130, 140, 150, 160, 170, 180, 190,
     200, 210, 220, 230, 240, 250, 260, 270, 280, 290,
     300, 340, 380, 420, 460, 500, 540, 580, 620, 660,
     700, 740, 780, 820, 860, 900, 940, 980,
     1020, 1060, 1100, 1140, 1180, 1220, 1260,
     1300, 1340, 1380, 1420, 1460, 1500
    };

    double hN_pimNelas_costh [hN_pimNelas_points_per_file];
    double hN_pimNelas_xsec  [hN_pimNelas_npoints];

    int ipoint=0;

    for(int ifile = 0; ifile < hN_pimNelas_nfiles; ifile++) {
     // build filename
     ostringstream hN_datafile;
     double ke = hN_pimNelas_energies[ifile];
     hN_datafile << data_dir << "/diff_ang/pim/pim" << ke << ".txt";
     // read data
     ReadhNFile(
       hN_datafile.str(), ke, hN_pimNelas_points_per_file,
       ipoint, hN_pimNelas_costh, hN_pimNelas_xsec,2);
    }//loop over files

    fhN2dXSecPimN_Elas = new BLI2DNonUnifGrid(hN_pimNelas_nfiles,hN_pimNelas_points_per_file,
			   hN_pimNelas_energies,hN_pimNelas_costh,hN_pimNelas_xsec);
  }

  // kIHNFtElas, kpn :
  {
    const int hN_kpNelas_nfiles = 18;
    const int hN_kpNelas_points_per_file = 37;
    const int hN_kpNelas_npoints = hN_kpNelas_points_per_file * hN_kpNelas_nfiles;

    double hN_kpNelas_energies[hN_kpNelas_nfiles] = {
     100, 200, 300, 400, 500, 600, 700, 800, 900, 1000,
     1100, 1200, 1300, 1400, 1500, 1600, 1700, 1800
    };

    double hN_kpNelas_costh [hN_kpNelas_points_per_file];
    double hN_kpNelas_xsec  [hN_kpNelas_npoints];

    int ipoint=0;

    for(int ifile = 0; ifile < hN_kpNelas_nfiles; ifile++) {
     // build filename
     ostringstream hN_datafile;
     double ke = hN_kpNelas_energies[ifile];
     hN_datafile << data_dir << "/diff_ang/kpn/kpn" << ke << ".txt";
     // read data
     ReadhNFile(
       hN_datafile.str(), ke, hN_kpNelas_points_per_file,
       ipoint, hN_kpNelas_costh, hN_kpNelas_xsec,2);
    }//loop over files

    fhN2dXSecKpN_Elas = new BLI2DNonUnifGrid(hN_kpNelas_nfiles,hN_kpNelas_points_per_file,
			   hN_kpNelas_energies,hN_kpNelas_costh,hN_kpNelas_xsec);
  }
  // kIHNFtCEx, kpn :
  {
    const int hN_kpNcex_nfiles = 18;
    const int hN_kpNcex_points_per_file = 37;
    const int hN_kpNcex_npoints = hN_kpNcex_points_per_file * hN_kpNcex_nfiles;

    double hN_kpNcex_energies[hN_kpNcex_nfiles] = {
     100, 200, 300, 400, 500, 600, 700, 800, 900, 1000,
     1100, 1200, 1300, 1400, 1500, 1600, 1700, 1800
    };

    double hN_kpNcex_costh [hN_kpNcex_points_per_file];
    double hN_kpNcex_xsec  [hN_kpNcex_npoints];

    int ipoint=0;

    for(int ifile = 0; ifile < hN_kpNcex_nfiles; ifile++) {
     // build filename
     ostringstream hN_datafile;
     double ke = hN_kpNcex_energies[ifile];
     hN_datafile << data_dir << "/diff_ang/kpncex/kpcex" << ke << ".txt";
     // read data
     ReadhNFile(
       hN_datafile.str(), ke, hN_kpNcex_points_per_file,
       ipoint, hN_kpNcex_costh, hN_kpNcex_xsec,2);
    }//loop over files

    /*double hN_kpNcex_costh_cond [hN_kpNcex_points_per_file];
    for (int ient = 0; ient < hN_kpNcex_points_per_file; ient++) {
      hN_kpNcex_costh_cond[ient] = hN_kpNcex_costh[ient];
      }*/

    fhN2dXSecKpN_CEx = new BLI2DNonUnifGrid(hN_kpNcex_nfiles,hN_kpNcex_points_per_file,
			   hN_kpNcex_energies,hN_kpNcex_costh,hN_kpNcex_xsec);
  }
//----------------------------------------------------------------------------------------


  // kIHNFtElas, kpp :
  {
    const int hN_kpPelas_nfiles = 18;
    const int hN_kpPelas_points_per_file = 37;
    const int hN_kpPelas_npoints = hN_kpPelas_points_per_file * hN_kpPelas_nfiles;

    double hN_kpPelas_energies[hN_kpPelas_nfiles] = {
     100, 200, 300, 400, 500, 600, 700, 800, 900, 1000,
     1100, 1200, 1300, 1400, 1500, 1600, 1700, 1800
    };

    double hN_kpPelas_costh [hN_kpPelas_points_per_file];
    double hN_kpPelas_xsec  [hN_kpPelas_npoints];

    int ipoint=0;

    for(int ifile = 0; ifile < hN_kpPelas_nfiles; ifile++) {
     // build filename
     ostringstream hN_datafile;
     double ke = hN_kpPelas_energies[ifile];
     hN_datafile << data_dir << "/diff_ang/kpp/kpp" << ke << ".txt";
     // read data
     ReadhNFile(
       hN_datafile.str(), ke, hN_kpPelas_points_per_file,
       ipoint, hN_kpPelas_costh, hN_kpPelas_xsec,2);
    }//loop over files

    fhN2dXSecKpP_Elas = new BLI2DNonUnifGrid(hN_kpPelas_nfiles,hN_kpPelas_points_per_file,
			   hN_kpPelas_energies,hN_kpPelas_costh,hN_kpPelas_xsec);
	}

  // kIHNFtCEx, (pi+, pi0, pi-) N
  {
    const int hN_piNcex_nfiles = 60;
    const int hN_piNcex_points_per_file = 21;
    const int hN_piNcex_npoints = hN_piNcex_points_per_file * hN_piNcex_nfiles;

    double hN_piNcex_energies[hN_piNcex_nfiles] = {
      10,  20,  30,  40,  50,  60,  70,  80,  90,
     100, 110, 120, 130, 140, 150, 160, 170, 180, 190,
     200, 210, 220, 230, 240, 250, 260, 270, 280, 290,
     300, 340, 380, 420, 460, 500, 540, 580, 620, 660,
     700, 740, 780, 820, 860, 900, 940, 980,
     1020, 1060, 1100, 1140, 1180, 1220, 1260,
     1300, 1340, 1380, 1420, 1460, 1500
    };

    double hN_piNcex_costh [hN_piNcex_points_per_file];
    double hN_piNcex_xsec  [hN_piNcex_npoints];

    int ipoint=0;

    for(int ifile = 0; ifile < hN_piNcex_nfiles; ifile++) {
     // build filename
     ostringstream hN_datafile;
     double ke = hN_piNcex_energies[ifile];
     hN_datafile << data_dir << "/diff_ang/pie/pie" << ke << ".txt";
     // read data
     ReadhNFile(
       hN_datafile.str(), ke, hN_piNcex_points_per_file,
       ipoint, hN_piNcex_costh, hN_piNcex_xsec,2);
    }//loop over files

    fhN2dXSecPiN_CEx = new BLI2DNonUnifGrid(hN_piNcex_nfiles,hN_piNcex_points_per_file,
			   hN_piNcex_energies,hN_piNcex_costh,hN_piNcex_xsec);
  }

  // kIHNFtAbs, (pi+, pi0, pi-) N
  {
    const int hN_piNabs_nfiles = 19;
    const int hN_piNabs_points_per_file = 21;
    const int hN_piNabs_npoints = hN_piNabs_points_per_file * hN_piNabs_nfiles;

    double hN_piNabs_energies[hN_piNabs_nfiles] = {
      50,  75, 100, 125, 150, 175, 200, 225, 250, 275,
     300, 325, 350, 375, 400, 425, 450, 475, 500
    };

    double hN_piNabs_costh [hN_piNabs_points_per_file];
    double hN_piNabs_xsec  [hN_piNabs_npoints];

    int ipoint=0;

    for(int ifile = 0; ifile < hN_piNabs_nfiles; ifile++) {
     // build filename
     ostringstream hN_datafile;
     double ke = hN_piNabs_energies[ifile];
     hN_datafile << data_dir << "/diff_ang/pid2p/pid2p" << ke << ".txt";
     // read data
     ReadhNFile(
       hN_datafile.str(), ke, hN_piNabs_points_per_file,
       ipoint, hN_piNabs_costh, hN_piNabs_xsec,2);
    }//loop over files

    fhN2dXSecPiN_Abs = new BLI2DNonUnifGrid(hN_piNabs_nfiles,hN_piNabs_points_per_file,
			   hN_piNabs_energies,hN_piNabs_costh,hN_piNabs_xsec);
  }

  // kIHNFtInelas, gamma p -> p pi0
    {
    const int hN_gampi0pInelas_nfiles = 29;
    const int hN_gampi0pInelas_points_per_file = 37;
    const int hN_gampi0pInelas_npoints = hN_gampi0pInelas_points_per_file * hN_gampi0pInelas_nfiles;

    double hN_gampi0pInelas_energies[hN_gampi0pInelas_nfiles] = {
      160,  180,  200,  220,  240,  260,  280,  300,  320,  340,
      360,  380,  400,  450,  500,  550,  600,  650,  700,  750,
      800,  850,  900,  950,  1000, 1050, 1100, 1150, 1200
    };

    double hN_gampi0pInelas_costh [hN_gampi0pInelas_points_per_file];
    double hN_gampi0pInelas_xsec  [hN_gampi0pInelas_npoints];

    int ipoint=0;

    for(int ifile = 0; ifile < hN_gampi0pInelas_nfiles; ifile++) {
     // build filename
     ostringstream hN_datafile;
     double ke = hN_gampi0pInelas_energies[ifile];
     hN_datafile << data_dir << "/diff_ang/gampi0p/" << ke << "-pi0p.txt";
     // read data
     ReadhNFile(
       hN_datafile.str(), ke, hN_gampi0pInelas_points_per_file,
       ipoint, hN_gampi0pInelas_costh, hN_gampi0pInelas_xsec,3);
    }//loop over files

    fhN2dXSecGamPi0P_Inelas = new BLI2DNonUnifGrid(hN_gampi0pInelas_nfiles,hN_gampi0pInelas_points_per_file,
			   hN_gampi0pInelas_energies,hN_gampi0pInelas_costh,hN_gampi0pInelas_xsec);
  }

  // kIHNFtInelas, gamma n -> n pi0
  {
    const int hN_gampi0nInelas_nfiles = 29;
    const int hN_gampi0nInelas_points_per_file = 37;
    const int hN_gampi0nInelas_npoints = hN_gampi0nInelas_points_per_file * hN_gampi0nInelas_nfiles;

    double hN_gampi0nInelas_energies[hN_gampi0nInelas_nfiles] = {
      160,  180,  200,  220,  240,  260,  280,  300,  320,  340,
      360,  380,  400,  450,  500,  550,  600,  650,  700,  750,
      800,  850,  900,  950,  1000, 1050, 1100, 1150, 1200
    };

    double hN_gampi0nInelas_costh [hN_gampi0nInelas_points_per_file];
    double hN_gampi0nInelas_xsec  [hN_gampi0nInelas_npoints];
    int ipoint=0;

    for(int ifile = 0; ifile < hN_gampi0nInelas_nfiles; ifile++) {
     // build filename
     ostringstream hN_datafile;
     double ke = hN_gampi0nInelas_energies[ifile];
     hN_datafile << data_dir << "/diff_ang/gampi0n/" << ke << "-pi0n.txt";
     // read data
     ReadhNFile(
       hN_datafile.str(), ke, hN_gampi0nInelas_points_per_file,
       ipoint, hN_gampi0nInelas_costh, hN_gampi0nInelas_xsec,3);
    }//loop over files

    fhN2dXSecGamPi0N_Inelas = new BLI2DNonUnifGrid(hN_gampi0nInelas_nfiles,hN_gampi0nInelas_points_per_file,
			   hN_gampi0nInelas_energies,hN_gampi0nInelas_costh,hN_gampi0nInelas_xsec);
  }

  // kIHNFtInelas, gamma p -> n pi+
  {
    const int hN_gampipnInelas_nfiles = 29;
    const int hN_gampipnInelas_points_per_file = 37;
    const int hN_gampipnInelas_npoints = hN_gampipnInelas_points_per_file * hN_gampipnInelas_nfiles;

    double hN_gampipnInelas_energies[hN_gampipnInelas_nfiles] = {
      160,  180,  200,  220,  240,  260,  280,  300,  320,  340,
      360,  380,  400,  450,  500,  550,  600,  650,  700,  750,
      800,  850,  900,  950,  1000, 1050, 1100, 1150, 1200
    };

    double hN_gampipnInelas_costh [hN_gampipnInelas_points_per_file];
    double hN_gampipnInelas_xsec  [hN_gampipnInelas_npoints];

    int ipoint=0;

    for(int ifile = 0; ifile < hN_gampipnInelas_nfiles; ifile++) {
     // build filename
     ostringstream hN_datafile;
     double ke = hN_gampipnInelas_energies[ifile];
     hN_datafile << data_dir << "/diff_ang/gampi+n/" << ke << "-pi+n.txt";
     // read data
     ReadhNFile(
       hN_datafile.str(), ke, hN_gampipnInelas_points_per_file,
       ipoint, hN_gampipnInelas_costh, hN_gampipnInelas_xsec,3);
    }//loop over files

    fhN2dXSecGamPipN_Inelas = new BLI2DNonUnifGrid(hN_gampipnInelas_nfiles,hN_gampipnInelas_points_per_file,
			   hN_gampipnInelas_energies,hN_gampipnInelas_costh,hN_gampipnInelas_xsec);
  }

  // kIHNFtInelas, gamma n -> p pi-
  {
    const int hN_gampimpInelas_nfiles = 29;
    const int hN_gampimpInelas_points_per_file = 37;
    const int hN_gampimpInelas_npoints = hN_gampimpInelas_points_per_file * hN_gampimpInelas_nfiles;

    double hN_gampimpInelas_energies[hN_gampimpInelas_nfiles] = {
      160,  180,  200,  220,  240,  260,  280,  300,  320,  340,
      360,  380,  400,  450,  500,  550,  600,  650,  700,  750,
      800,  850,  900,  950,  1000, 1050, 1100, 1150, 1200
    };

    double hN_gampimpInelas_costh [hN_gampimpInelas_points_per_file];
    double hN_gampimpInelas_xsec  [hN_gampimpInelas_npoints];

    int ipoint=0;

    for(int ifile = 0; ifile < hN_gampimpInelas_nfiles; ifile++) {
     // build filename
     ostringstream hN_datafile;
     double ke = hN_gampimpInelas_energies[ifile];
     hN_datafile << data_dir << "/diff_ang/gampi-p/" << ke << "-pi-p.txt";
     // read data
     ReadhNFile(
       hN_datafile.str(), ke, hN_gampimpInelas_points_per_file,
       ipoint, hN_gampimpInelas_costh, hN_gampimpInelas_xsec,3);
    }//loop over files

    fhN2dXSecGamPimP_Inelas = new BLI2DNonUnifGrid(hN_gampimpInelas_nfiles,hN_gampimpInelas_points_per_file,
			   hN_gampimpInelas_energies,hN_gampimpInelas_costh,hN_gampimpInelas_xsec);
  }




  TFile TGraphs_file;
  bool saveTGraphsToFile = false;  //true;

  if (saveTGraphsToFile) {
    string filename = "TGraphs.root";
    LOG("INukeHadroData2018", pNOTICE) << "Saving INTRANUKE hadron x-section data to ROOT file: " << filename;
    TGraphs_file.Open(filename.c_str(), "RECREATE");
  }

  /*
  // kIHNFtTot,   pip + A                                            PipA_Tot
  {
    const int pipATot_nfiles = 22;
    const int pipATot_nuclei[pipATot_nfiles] = {1, 2, 3, 4, 6, 7, 9, 12, 16, 27, 28, 32, 40, 48, 56, 58, 63, 93, 120, 165, 181, 209};
    const int pipATot_npoints = 203;

    TPipA_Tot = new TGraph2D(pipATot_npoints);
    TPipA_Tot->SetNameTitle("TPipA_Tot","TPipA_Tot");
    TPipA_Tot->SetDirectory(0);

    int ipoint=0;
    double x, y;

    for(int ifile=0; ifile < pipATot_nfiles; ifile++) {
      ostringstream ADep_datafile;
      int nucleus = pipATot_nuclei[ifile];
      ADep_datafile << data_dir << "/tot_xsec/pipA_tot/pip" << nucleus << "_tot.txt";
      TGraph * buff = new TGraph(ADep_datafile.str().c_str());
      buff->SetNameTitle("buff","buff");
      for(int i=0; i < buff->GetN(); i++) {
	buff -> GetPoint(i,x,y);
	TPipA_Tot -> SetPoint(ipoint,(double)nucleus,x,y);
	ipoint++;
      }
      delete buff;
    }

    if (saveTGraphsToFile) {
      TPipA_Tot -> Write("TPipA_Tot"); // TPipA_Tot will be _key_ name
    }
  }
  */

  // kIHNFtAbs, pip + A                                                            PipA_Abs_frac
  {
    const int pipAAbs_f_nfiles = 18;
    const int pipAAbs_f_nuclei[pipAAbs_f_nfiles] = {1, 2, 3, 4, 7, 9, 12, 16, 27, 48, 56, 58, 63, 93, 120, 165, 181, 209};
    const int pipAAbs_f_npoints = 111;

    TfracPipA_Abs = new TGraph2D(pipAAbs_f_npoints);
    TfracPipA_Abs->SetNameTitle("TfracPipA_Abs","TfracPipA_Abs");
    TfracPipA_Abs->SetDirectory(0);

    int ipoint=0;
    double x, y;
    for(int ifile=0; ifile < pipAAbs_f_nfiles; ifile++) {
      ostringstream ADep_datafile;
      int nucleus = pipAAbs_f_nuclei[ifile];
      ADep_datafile << data_dir << "/tot_xsec/pipA_abs_frac/pip" << nucleus << "_abs_frac.txt";
      TGraph * buff = new TGraph(ADep_datafile.str().c_str());
      buff->SetNameTitle("buff","buff");
      for(int i=0; i < buff->GetN(); i++) {
	buff -> GetPoint(i,x,y);
	TfracPipA_Abs -> SetPoint(ipoint,(double)nucleus,x,y);
	ipoint++;
      }
      delete buff;
    }
    if (saveTGraphsToFile) {
      TfracPipA_Abs -> Write("TfracPipA_Abs");
    }

  }


  // kIHNFtCEx, pip + A      PipA_CEx_frac
  {
    const int pipACEx_f_nfiles = 18;
    const int pipACEx_f_nuclei[pipACEx_f_nfiles] = {1, 2, 3, 4, 7, 9, 12, 16, 27, 48, 56, 58, 63, 93, 120, 165, 181, 209};
    const int pipACEx_f_npoints = 129;

    TfracPipA_CEx = new TGraph2D(pipACEx_f_npoints);
    TfracPipA_CEx->SetNameTitle("TfracPipA_CEx","TfracPipA_CEx");
    TfracPipA_CEx->SetDirectory(0);

    int ipoint=0;
    double x, y;

    for(int ifile=0; ifile < pipACEx_f_nfiles; ifile++) {
      ostringstream ADep_datafile;
      int nucleus = pipACEx_f_nuclei[ifile];
      ADep_datafile << data_dir << "/tot_xsec/pipA_cex_frac/pip" << nucleus << "_cex_frac.txt";
      TGraph * buff = new TGraph(ADep_datafile.str().c_str());
      buff->SetNameTitle("buff","buff");
      for(int i=0; i < buff->GetN(); i++) {
	buff -> GetPoint(i,x,y);
	TfracPipA_CEx -> SetPoint(ipoint,(double)nucleus,x,y);
	ipoint++;
      }
      delete buff;
    }

    if (saveTGraphsToFile) {
      TfracPipA_CEx -> Write("TfracPipA_CEx");
    }

  }



  // kIHNFtCEx, pip + A                                                            PipA_CEx (just for developmental purposes)
  {
    TGraph2D * TPipA_CEx;

    const int pipACEx_nfiles = 18;
    const int pipACEx_nuclei[pipACEx_nfiles] = {1, 2, 3, 4, 7, 9, 12, 16, 27, 48, 56, 58, 63, 93, 120, 165, 181, 209};
    const int pipACEx_npoints = 129;

    TPipA_CEx = new TGraph2D(pipACEx_npoints);
    TPipA_CEx->SetNameTitle("TPipA_CEx","TPipA_CEx");
    TPipA_CEx->SetDirectory(0);

    int ipoint=0;
    double x, y;

    for(int ifile=0; ifile < pipACEx_nfiles; ifile++) {
      ostringstream ADep_datafile;
      int nucleus = pipACEx_nuclei[ifile];
      ADep_datafile << data_dir << "/tot_xsec/pipA_cex/pip" << nucleus << "_cex.txt";
      TGraph * buff = new TGraph(ADep_datafile.str().c_str());
      buff->SetNameTitle("buff","buff");
      for(int i=0; i < buff->GetN(); i++) {
	buff -> GetPoint(i,x,y);
	TPipA_CEx -> SetPoint(ipoint,(double)nucleus,x,y);
	ipoint++;
      }
      delete buff;
    }

    if (saveTGraphsToFile) {
      TPipA_CEx -> Write("TPipA_CEx");
    }
    delete TPipA_CEx;
   
  }

  // kIHNFtAbs, pip + A                                                            PipA_Abs (just for developmental purposes)
  {
    TGraph2D * TPipA_Abs;

    const int pipAAbs_nfiles = 18;
    const int pipAAbs_nuclei[pipAAbs_nfiles] = {1, 2, 3, 4, 7, 9, 12, 16, 27, 48, 56, 58, 63, 93, 120, 165, 181, 209};
    const int pipAAbs_npoints = 111;

    TPipA_Abs = new TGraph2D(pipAAbs_npoints);
    TPipA_Abs->SetNameTitle("TPipA_Abs","TPipA_Abs");
    TPipA_Abs->SetDirectory(0);

    int ipoint=0;
    double x, y;

    for(int ifile=0; ifile < pipAAbs_nfiles; ifile++) {
      ostringstream ADep_datafile;
      int nucleus = pipAAbs_nuclei[ifile];
      ADep_datafile << data_dir << "/tot_xsec/pipA_abs/pip" << nucleus << "_abs.txt";
      TGraph * buff = new TGraph(ADep_datafile.str().c_str());
      buff->SetNameTitle("buff","buff");
      for(int i=0; i < buff->GetN(); i++) {
	buff -> GetPoint(i,x,y);
	TPipA_Abs -> SetPoint(ipoint,(double)nucleus,x,y);
	ipoint++;
      }
      delete buff;
    }

    if (saveTGraphsToFile) {
      TPipA_Abs -> Write("TPipA_Abs");
    }
    delete TPipA_Abs;
   
  }

  // kIHNFtElas, pip + A                                                            PipA_Elas (just for developmental purposes)
  {
    TGraph2D * TPipA_Elas;

    const int pipAElas_nfiles = 18;
    const int pipAElas_nuclei[pipAElas_nfiles] = {1, 2, 3, 4, 7, 9, 12, 16, 27, 48, 56, 58, 63, 93, 120, 165, 181, 209};
    const int pipAElas_npoints = 125;

    TPipA_Elas = new TGraph2D(pipAElas_npoints);
    TPipA_Elas->SetNameTitle("TPipA_Elas","TPipA_Elas");
    TPipA_Elas->SetDirectory(0);

    int ipoint=0;
    double x, y;

    for(int ifile=0; ifile < pipAElas_nfiles; ifile++) {
      ostringstream ADep_datafile;
      int nucleus = pipAElas_nuclei[ifile];
      ADep_datafile << data_dir << "/tot_xsec/pipA_elas/pip" << nucleus << "_elas.txt";
      TGraph * buff = new TGraph(ADep_datafile.str().c_str());
      buff->SetNameTitle("buff","buff");
      for(int i=0; i < buff->GetN(); i++) {
	buff -> GetPoint(i,x,y);
	TPipA_Elas -> SetPoint(ipoint,(double)nucleus,x,y);
	ipoint++;
      }
      delete buff;
    }

    if (saveTGraphsToFile) {
      TPipA_Elas -> Write("TPipA_Elas");
    }
    delete TPipA_Elas; 
  }

  // kIHNFtInelas, pip + A                                                            PipA_Inelas (just for developmental purposes)
  {
    TGraph2D * TPipA_Inelas;

    const int pipAInelas_nfiles = 20;
    const int pipAInelas_nuclei[pipAInelas_nfiles] = {1, 2, 3, 4, 7, 9, 12, 16, 27, 40, 48, 56, 58, 63, 93, 120, 165, 181, 208, 209};
    const int pipAInelas_npoints = 118;

    TPipA_Inelas = new TGraph2D(pipAInelas_npoints);
    TPipA_Inelas->SetNameTitle("TPipA_Inelas","TPipA_Inelas");
    TPipA_Inelas->SetDirectory(0);

    int ipoint=0;
    double x, y;

    for(int ifile=0; ifile < pipAInelas_nfiles; ifile++) {
      ostringstream ADep_datafile;
      int nucleus = pipAInelas_nuclei[ifile];
      ADep_datafile << data_dir << "/tot_xsec/pipA_inelas/pip" << nucleus << "_inelas.txt";
      TGraph * buff = new TGraph(ADep_datafile.str().c_str());
      buff->SetNameTitle("buff","buff");
      for(int i=0; i < buff->GetN(); i++) {
	buff -> GetPoint(i,x,y);
	TPipA_Inelas -> SetPoint(ipoint,(double)nucleus,x,y);
	ipoint++;
      }
      delete buff;
    }

    if (saveTGraphsToFile) {
      TPipA_Inelas -> Write("TPipA_Inelas");
    }
    delete TPipA_Inelas;
  }


  /*
  // kIHNFtElas, pip + A                                                            PipA_Elas_frac
  {
    const int pipAElas_f_nfiles = 18;
    const int pipAElas_f_nuclei[pipAElas_f_nfiles] = {1, 2, 3, 4, 7, 9, 12, 16, 27, 48, 56, 58, 63, 93, 120, 165, 181, 209};
    const int pipAElas_f_npoints = 125;

    TfracPipA_Elas = new TGraph2D(pipAElas_f_npoints);
    TfracPipA_Elas->SetNameTitle("TfracPipA_Elas","TfracPipA_Elas");
    TfracPipA_Elas->SetDirectory(0);

    int ipoint=0;
    double x, y;

    for(int ifile=0; ifile < pipAElas_f_nfiles; ifile++) {
      ostringstream ADep_datafile;
      int nucleus = pipAElas_f_nuclei[ifile];
      ADep_datafile << data_dir << "/tot_xsec/pipA_elas_frac/pip" << nucleus << "_elas_frac.txt";
      TGraph * buff = new TGraph(ADep_datafile.str().c_str());
      buff->SetNameTitle("buff","buff");
      for(int i=0; i < buff->GetN(); i++) {
	buff -> GetPoint(i,x,y);
	TfracPipA_Elas -> SetPoint(ipoint,(double)nucleus,x,y);
	ipoint++;
      }
      delete buff;
    }

    if (saveTGraphsToFile) {
      TfracPipA_Elas -> Write("TfracPipA_Elas");
    }

  }
  */

  // kIHNFtInelas, pip + A                                                            PipA_Inelas_frac
  {
    const int pipAInelas_f_nfiles = 20;
    const int pipAInelas_f_nuclei[pipAInelas_f_nfiles] = {1, 2, 3, 4, 7, 9, 12, 16, 27, 40, 48, 56, 58, 63, 93, 120, 165, 181, 208, 209};
    const int pipAInelas_f_npoints = 118;

    TfracPipA_Inelas = new TGraph2D(pipAInelas_f_npoints);
    TfracPipA_Inelas->SetNameTitle("TfracPipA_Inelas","TfracPipA_Inelas");
    TfracPipA_Inelas->SetDirectory(0);

    int ipoint=0;
    double x, y;

    for(int ifile=0; ifile < pipAInelas_f_nfiles; ifile++) {
      ostringstream ADep_datafile;
      int nucleus = pipAInelas_f_nuclei[ifile];
      ADep_datafile << data_dir << "/tot_xsec/pipA_inelas_frac/pip" << nucleus << "_inelas_frac.txt";
      TGraph * buff = new TGraph(ADep_datafile.str().c_str());
      buff->SetNameTitle("buff","buff");
      for(int i=0; i < buff->GetN(); i++) {
	buff -> GetPoint(i,x,y);
	TfracPipA_Inelas -> SetPoint(ipoint,(double)nucleus,x,y);
	ipoint++;
      }
      delete buff;
    }

    if (saveTGraphsToFile) {
      TfracPipA_Inelas -> Write("TfracPipA_Inelas");
    }

  }


  // kIHNFtPiPro, pip + A                                                            PipA_PiPro_frac
   {
    const int pipAPiPro_f_nfiles = 17;
    const int pipAPiPro_f_nuclei[pipAPiPro_f_nfiles] = {1, 2, 3, 4, 7, 9, 12, 16, 48, 56, 58, 63, 93, 120, 165, 181, 209};
    const int pipAPiPro_f_npoints = 76;

    TfracPipA_PiPro = new TGraph2D(pipAPiPro_f_npoints);
    TfracPipA_PiPro->SetNameTitle("TfracPipA_PiPro","TfracPipA_PiPro");
    TfracPipA_PiPro->SetDirectory(0);

    int ipoint=0;
    double x, y;

    for(int ifile=0; ifile < pipAPiPro_f_nfiles; ifile++) {
      ostringstream ADep_datafile;
      int nucleus = pipAPiPro_f_nuclei[ifile];
      ADep_datafile << data_dir << "/tot_xsec/pipA_pipro_frac/pip" << nucleus << "_pipro_frac.txt";
      TGraph * buff = new TGraph(ADep_datafile.str().c_str());
      buff->SetNameTitle("buff","buff");
      for(int i=0; i < buff->GetN(); i++) {
	buff -> GetPoint(i,x,y);
	TfracPipA_PiPro -> SetPoint(ipoint,(double)nucleus,x,y);
	ipoint++;
      }
      delete buff;
    }

    if (saveTGraphsToFile) {
      TfracPipA_PiPro -> Write("TfracPipA_PiPro");
    }
   }

   TGraphs_file.Close();

   LOG("INukeData", pINFO)  << "Done building x-section splines...";
   
}
//____________________________________________________________________________
void INukeHadroData2018::ReadhNFile(
  string filename, double ke, int npoints, int & curr_point,
  double * costh_array, double * xsec_array, int cols)
{
  // open
  std::ifstream hN_stream(filename.c_str(), ios::in);
  if(!hN_stream.good()) {
      LOG("INukeData", pERROR)
          << "Error reading INTRANUKE/hN data from: " << filename;
      return;
  }

  if(cols<2) {
    LOG("INukeData", pERROR)
      << "Error reading INTRANUKE/hN data from: " << filename;
    LOG("INukeData", pERROR)
      << "Too few columns: " << cols;
    return;
  }

  LOG("INukeData", pINFO)
     << "Reading INTRANUKE/hN data from: " << filename;

  // skip initial comments
  char cbuf[501];
  hN_stream.getline(cbuf,400);
  hN_stream.getline(cbuf,400);
  hN_stream.getline(cbuf,400);

  // read
  double angle = 0;
  double xsec  = 0;
  double trash = 0;

  for(int ip = 0; ip < npoints; ip++) {
     hN_stream >> angle >> xsec;

     for(int ic = 0; ic < (cols-2); ic++) {
       hN_stream >> trash;
     }

     LOG("INukeData", pDEBUG)
       << "Adding data point: (KE = " << ke << " MeV, angle = "
       << angle << ", sigma = " << xsec << " mbarn)";
     costh_array[ip] = TMath::Cos(angle*kPi/180.);
     xsec_array [curr_point] = xsec;
     curr_point++;
  }
}
//____________________________________________________________________________
double INukeHadroData2018::XSec(
  int hpdgc, int tgtpdgc, int nppdgc, INukeFateHN_t fate, double ke, double costh) const
{
// inputs
//      fate    : h+N fate code
//      hpdgc   : h PDG code
//      tgtpdgc : N PDG code
//      nppdgc  : product N PDG code
//      ke      : kinetic energy (MeV)
//      costh   : cos(scattering angle)
// returns
//      xsec    : mbarn

  double ke_eval    = ke;
  double costh_eval = costh;

  costh_eval = TMath::Min(costh,  1.);
  costh_eval = TMath::Max(costh_eval, -1.);

  if(fate==kIHNFtElas) {

     if( (hpdgc==kPdgProton  && tgtpdgc==kPdgProton) ||
         (hpdgc==kPdgNeutron && tgtpdgc==kPdgNeutron) )
     {
       ke_eval = TMath::Min(ke_eval, 999.);
       ke_eval = TMath::Max(ke_eval,  50.);
       return fhN2dXSecPP_Elas->Evaluate(ke_eval, costh_eval);
     }
     else
     if( (hpdgc==kPdgProton  && tgtpdgc==kPdgNeutron) ||
         (hpdgc==kPdgNeutron && tgtpdgc==kPdgProton) )
     {
       ke_eval = TMath::Min(ke_eval, 999.);
       ke_eval = TMath::Max(ke_eval,  50.);
       return fhN2dXSecNP_Elas->Evaluate(ke_eval, costh_eval);
     }
     else
     if(hpdgc==kPdgPiP)
     {
       ke_eval = TMath::Min(ke_eval, 1499.);
       ke_eval = TMath::Max(ke_eval,   10.);
       return fhN2dXSecPipN_Elas->Evaluate(ke_eval, costh_eval);
     }
     else
     if(hpdgc==kPdgPi0)
     {
       ke_eval = TMath::Min(ke_eval, 1499.);
       ke_eval = TMath::Max(ke_eval,   10.);
       return fhN2dXSecPi0N_Elas->Evaluate(ke_eval, costh_eval);
     }
     else
     if(hpdgc==kPdgPiM)
     {
       ke_eval = TMath::Min(ke_eval, 1499.);
       ke_eval = TMath::Max(ke_eval,   10.);
       return fhN2dXSecPimN_Elas->Evaluate(ke_eval, costh_eval);
     }
     else
     if(hpdgc==kPdgKP && tgtpdgc==kPdgNeutron)
     {
       ke_eval = TMath::Min(ke_eval, 1799.);
       ke_eval = TMath::Max(ke_eval,  100.);
       return fhN2dXSecKpN_Elas->Evaluate(ke_eval, costh_eval);
     }
     else
     if(hpdgc==kPdgKP && tgtpdgc==kPdgProton)
     {
       ke_eval = TMath::Min(ke_eval, 1799.);
       ke_eval = TMath::Max(ke_eval,  100.);
       return fhN2dXSecKpP_Elas->Evaluate(ke_eval, costh_eval);
     }
  }

  else if(fate == kIHNFtCEx) {
    if( (hpdgc==kPdgPiP || hpdgc==kPdgPi0 || hpdgc==kPdgPiM) &&
         (tgtpdgc==kPdgProton || tgtpdgc==kPdgNeutron) )
     {
        ke_eval = TMath::Min(ke_eval, 1499.);
        ke_eval = TMath::Max(ke_eval,   10.);
        return fhN2dXSecPiN_CEx->Evaluate(ke_eval, costh_eval);
     }
    else if( (hpdgc == kPdgProton && tgtpdgc == kPdgProton) ||
	     (hpdgc == kPdgNeutron && tgtpdgc == kPdgNeutron) )
      {
	LOG("INukeData", pWARN)  << "Inelastic pp does not exist!";
	ke_eval = TMath::Min(ke_eval, 999.);
	ke_eval = TMath::Max(ke_eval,  50.);
	return fhN2dXSecPP_Elas->Evaluate(ke_eval, costh_eval);
      }
    else if( (hpdgc == kPdgProton && tgtpdgc == kPdgNeutron) ||
	     (hpdgc == kPdgNeutron && tgtpdgc == kPdgProton) )
      {
	ke_eval = TMath::Min(ke_eval, 999.);
	ke_eval = TMath::Max(ke_eval,  50.);
	return fhN2dXSecNP_Elas->Evaluate(ke_eval, costh_eval);
      }
    else if(hpdgc == kPdgKP && tgtpdgc == kPdgNeutron) {
    	ke_eval = TMath::Min(ke_eval, 1799.);
    	ke_eval = TMath::Max(ke_eval,  100.);
    	return fhN2dXSecKpN_CEx->Evaluate(ke_eval, costh_eval);
    }
  }

  else if(fate == kIHNFtAbs) {
    if( (hpdgc==kPdgPiP || hpdgc==kPdgPi0 || hpdgc==kPdgPiM) &&
         (tgtpdgc==kPdgProton || tgtpdgc==kPdgNeutron) )
     {
        ke_eval = TMath::Min(ke_eval, 499.);
        ke_eval = TMath::Max(ke_eval,  50.);
        return fhN2dXSecPiN_Abs->Evaluate(ke_eval, costh_eval);
     }
    if(hpdgc==kPdgKP) return 1.;  //isotropic since no data ???
  }

  else if(fate == kIHNFtInelas) {
    if( hpdgc==kPdgGamma && tgtpdgc==kPdgProton  &&nppdgc==kPdgProton  )
    {
       ke_eval = TMath::Min(ke_eval, 1199.);
       ke_eval = TMath::Max(ke_eval,  160.);
       return fhN2dXSecGamPi0P_Inelas->Evaluate(ke_eval, costh_eval);
    }
    else
    if( hpdgc==kPdgGamma && tgtpdgc==kPdgProton  && nppdgc==kPdgNeutron )
    {
       ke_eval = TMath::Min(ke_eval, 1199.);
       ke_eval = TMath::Max(ke_eval,  160.);
       return fhN2dXSecGamPipN_Inelas->Evaluate(ke_eval, costh_eval);
    }
    else
    if( hpdgc==kPdgGamma && tgtpdgc==kPdgNeutron && nppdgc==kPdgProton  )
    {
       ke_eval = TMath::Min(ke_eval, 1199.);
       ke_eval = TMath::Max(ke_eval,  160.);
       return fhN2dXSecGamPimP_Inelas->Evaluate(ke_eval, costh_eval);
    }
    else
    if( hpdgc==kPdgGamma && tgtpdgc==kPdgNeutron && nppdgc==kPdgNeutron )
    {
       ke_eval = TMath::Min(ke_eval, 1199.);
       ke_eval = TMath::Max(ke_eval,  160.);
      return fhN2dXSecGamPi0N_Inelas->Evaluate(ke_eval, costh_eval);
    }
  }

  return 0;
}
//____________________________________________________________________________
double INukeHadroData2018::FracADep(int hpdgc, INukeFateHA_t fate, double ke, int targA) const
{
  // return the x-section fraction for the input fate for the particle with the input pdg
  // code and the target with the input mass number at the input kinetic energy

  ke = TMath::Max(fMinKinEnergy,   ke);  // ke >= 1 MeV
  ke = TMath::Min(fMaxKinEnergyHA, ke);  // ke <= 999 MeV

  targA = TMath::Min(208, targA);  // A <= 208

  LOG("INukeData", pDEBUG)  << "Querying hA cross section at ke  = " << ke << " and target " << targA;

  // Handle pions (currently the same cross sections are used for pi+, pi-, and pi0)
  if ( hpdgc == kPdgPiP || hpdgc == kPdgPiM || hpdgc == kPdgPi0 ) {

    double frac_cex = TfracPipA_CEx->Interpolate(targA, ke);
    //double frac_elas = TfracPipA_Elas->Interpolate(targA, ke);
    double frac_inelas = TfracPipA_Inelas->Interpolate(targA, ke);
    double frac_abs = TfracPipA_Abs->Interpolate(targA, ke);
    double frac_pipro = TfracPipA_PiPro->Interpolate(targA, ke);

    // Protect against unitarity violation due to interpolation problems
    // by renormalizing all available fate fractions to unity.
    double total = frac_cex + frac_inelas + frac_abs + frac_pipro; // + frac_elas

    if ( fate == kIHAFtCEx ) return frac_cex / total;
  //else if ( fate == kIHAFtElas   ) return frac_elas / total;
    else if ( fate == kIHAFtInelas ) return frac_inelas / total;
    else if ( fate == kIHAFtAbs    ) return frac_abs / total;
    else if ( fate == kIHAFtPiProd ) return frac_pipro / total;
    else {
      std::string sign("+");
      if ( hpdgc == kPdgPiM ) sign = "-";
      else if ( hpdgc == kPdgPi0 ) sign = "0";
      LOG("INukeData", pWARN) << "Pi" << sign << "'s don't have this fate: " << INukeHadroFates::AsString(fate);
      return 0.;
    }
  }

  LOG("INukeData", pWARN) << "Can't handle particles with pdg code = " << hpdgc;
  return 0.;
}
//____________________________________________________________________________
double INukeHadroData2018::FracAIndep(int hpdgc, INukeFateHA_t fate, double ke) const
{
  // return the x-section fraction for the input fate for the particle with the input pdg
  // code at the input kinetic energy
  ke = TMath::Max(fMinKinEnergy,   ke);
  ke = TMath::Min(fMaxKinEnergyHA, ke);

  LOG("INukeData", pDEBUG)  << "Querying hA cross section at ke = " << ke;

  // TODO: reduce code duplication here
  if (hpdgc == kPdgProton) {
    // handle protons
    double frac_cex = fFracPA_CEx->Evaluate(ke);
    double frac_inelas = fFracPA_Inel->Evaluate(ke);
    double frac_abs = fFracPA_Abs->Evaluate(ke);
    double frac_pipro = fFracPA_PiPro->Evaluate(ke);
    double frac_comp = fFracPA_Cmp->Evaluate(ke);

    // Protect against unitarity violation due to interpolation problems
    // by renormalizing all available fate fractions to unity.
    double total = frac_cex + frac_inelas + frac_abs + frac_pipro + frac_comp; // + frac_elas

    if ( fate == kIHAFtCEx ) return frac_cex / total;
  //else if ( fate == kIHAFtElas   ) return frac_elas / total;
    else if ( fate == kIHAFtInelas ) return frac_inelas / total;
    else if ( fate == kIHAFtAbs    ) return frac_abs / total;
    else if ( fate == kIHAFtPiProd ) return frac_pipro / total;
    else if ( fate == kIHAFtCmp    ) return frac_comp / total; // cmp - add support for this later
    else {
      LOG("INukeData", pWARN)
        << "Protons don't have this fate: " << INukeHadroFates::AsString(fate);
      return 0;
    }
  }
<<<<<<< HEAD
  LOG("INukeData", pWARN) 
      << "Can't handle particles with pdg code = " << hpdgc;

  return 0;
=======
  else if (hpdgc == kPdgNeutron) {
    // handle neutrons
    double frac_cex = fFracNA_CEx->Evaluate(ke);
    double frac_inelas = fFracNA_Inel->Evaluate(ke);
    double frac_abs = fFracNA_Abs->Evaluate(ke);
    double frac_pipro = fFracNA_PiPro->Evaluate(ke);
    double frac_comp = fFracNA_Cmp->Evaluate(ke);

    // Protect against unitarity violation due to interpolation problems
    // by renormalizing all available fate fractions to unity.
    double total = frac_cex + frac_inelas + frac_abs + frac_pipro + frac_comp; // + frac_elas

    if ( fate == kIHAFtCEx ) return frac_cex / total;
  //else if ( fate == kIHAFtElas   ) return frac_elas / total;
    else if ( fate == kIHAFtInelas ) return frac_inelas / total;
    else if ( fate == kIHAFtAbs    ) return frac_abs / total;
    else if ( fate == kIHAFtPiProd ) return frac_pipro / total;
    else if ( fate == kIHAFtCmp    ) return frac_comp / total; // cmp - add support for this later
    else {
      LOG("INukeData", pWARN)
        << "Neutrons don't have this fate: " << INukeHadroFates::AsString(fate);
      return 0;
    }
  }
  else if (hpdgc == kPdgKP) {
    // handle K+
    double frac_inelas = fFracKA_Inel->Evaluate(ke);
  //double frac_elas = fFracKA_Elas->Evaluate(ke);
    double frac_abs = fFracKA_Abs->Evaluate(ke);

    // Protect against unitarity violation due to interpolation problems
    // by renormalizing all available fate fractions to unity.
    double total = frac_inelas + frac_abs; // + frac_elas

    if ( fate == kIHAFtInelas ) return frac_inelas / total;
    else if ( fate == kIHAFtAbs ) return frac_abs / total;
    else {
      LOG("INukeData", pWARN)
        << "K+'s don't have this fate: " << INukeHadroFates::AsString(fate);
      return 0.;
    }
  }
  LOG("INukeData", pWARN) << "Can't handle particles with pdg code = " << hpdgc;
  return 0.;
>>>>>>> 1d6170b5
}
//____________________________________________________________________________
double INukeHadroData2018::XSec(int hpdgc, INukeFateHN_t fate, double ke, int targA, int targZ) const
{
// return the x-section for the input fate for the particle with the input pdg
// code at the input kinetic energy
//
  ke = TMath::Max(fMinKinEnergy,   ke);
  ke = TMath::Min(fMaxKinEnergyHN, ke);

  LOG("INukeData", pDEBUG)  << "Querying hN cross section at ke = " << ke;

  double xsec=0;

    if (hpdgc == kPdgPiP) {
    /* handle pi+ */
         if (fate == kIHNFtCEx   ) {xsec = TMath::Max(0., fXSecPipp_CEx  -> Evaluate(ke)) *  targZ;
	                            xsec+= TMath::Max(0., fXSecPipn_CEx  -> Evaluate(ke)) * (targA-targZ);
				    return xsec;}
    else if (fate == kIHNFtElas  ) {xsec = TMath::Max(0., fXSecPipp_Elas -> Evaluate(ke)) *  targZ;
	                            xsec+= TMath::Max(0., fXSecPipn_Elas -> Evaluate(ke)) * (targA-targZ);
				    return xsec;}
    else if (fate == kIHNFtInelas) {xsec = TMath::Max(0., fXSecPipp_Reac -> Evaluate(ke)) *  targZ;
				    xsec+= TMath::Max(0., fXSecPipn_Reac -> Evaluate(ke)) * (targA-targZ);
 				    return xsec;}
    else if (fate == kIHNFtAbs   ) {xsec = TMath::Max(0., fXSecPipd_Abs  -> Evaluate(ke)) *  targA;
				    return xsec;}
    else {
     LOG("INukeData", pWARN)
        << "Pi+'s don't have this fate: " << INukeHadroFates::AsString(fate);
     return 0;
    }

  } else if (hpdgc == kPdgPiM) {
    /* handle pi- */
         if (fate == kIHNFtCEx   ) {xsec = TMath::Max(0., fXSecPipn_CEx  -> Evaluate(ke)) *  targZ;
	                            xsec+= TMath::Max(0., fXSecPipp_CEx  -> Evaluate(ke)) * (targA-targZ);
				    return xsec;}
    else if (fate == kIHNFtElas  ) {xsec = TMath::Max(0., fXSecPipn_Elas -> Evaluate(ke)) *  targZ;
	                            xsec+= TMath::Max(0., fXSecPipp_Elas -> Evaluate(ke)) * (targA-targZ);
				    return xsec;}
    else if (fate == kIHNFtInelas) {xsec = TMath::Max(0., fXSecPipn_Reac -> Evaluate(ke)) *  targZ;
	                            xsec+= TMath::Max(0., fXSecPipp_Reac -> Evaluate(ke)) * (targA-targZ);
				    return xsec;}
    else if (fate == kIHNFtAbs   ) {xsec = TMath::Max(0., fXSecPipd_Abs  -> Evaluate(ke)) *  targA;
				    return xsec;}
    else {
     LOG("INukeData", pWARN)
        << "Pi-'s don't have this fate: " << INukeHadroFates::AsString(fate);
     return 0;
    }

  } else if (hpdgc == kPdgPi0) {
    /* handle pi0 */
         if (fate == kIHNFtCEx   ) {xsec = TMath::Max(0., fXSecPi0p_CEx  -> Evaluate(ke)) *  targZ;
	                            xsec+= TMath::Max(0., fXSecPi0n_CEx  -> Evaluate(ke)) * (targA-targZ);
				    return xsec;}
    else if (fate == kIHNFtElas  ) {xsec = TMath::Max(0., fXSecPi0p_Elas -> Evaluate(ke)) *  targZ;
	                            xsec+= TMath::Max(0., fXSecPi0n_Elas -> Evaluate(ke)) * (targA-targZ);
				    return xsec;}
    else if (fate == kIHNFtInelas) {xsec = TMath::Max(0., fXSecPi0p_Reac -> Evaluate(ke)) *  targZ;
	                            xsec+= TMath::Max(0., fXSecPi0n_Reac -> Evaluate(ke)) * (targA-targZ);
				    return xsec;}
    else if (fate == kIHNFtAbs   ) {xsec = TMath::Max(0., fXSecPi0d_Abs  -> Evaluate(ke)) *  targA;
				    return xsec;}
    else {
     LOG("INukeData", pWARN)
        << "Pi0's don't have this fate: " << INukeHadroFates::AsString(fate);
     return 0;
    }

  } else if (hpdgc == kPdgProton) {
    /* handle protons */
      if (fate == kIHNFtElas  ) {xsec = TMath::Max(0., fXSecPp_Elas -> Evaluate(ke)) *  targZ;
	                            xsec+= TMath::Max(0., fXSecPn_Elas -> Evaluate(ke)) * (targA-targZ);
				    return xsec;}
    else if (fate == kIHNFtInelas) {xsec = TMath::Max(0., fXSecPp_Reac -> Evaluate(ke)) *  targZ;
	                            xsec+= TMath::Max(0., fXSecPn_Reac -> Evaluate(ke)) * (targA-targZ);
				    return xsec;}
    else if (fate == kIHNFtCmp) {xsec = TMath::Max(0., fXSecPp_Cmp -> Evaluate(ke)) *  targZ;
                                    xsec+= TMath::Max(0., fXSecPn_Cmp -> Evaluate(ke)) * (targA-targZ);
				    return xsec;}
    else {
     LOG("INukeData", pWARN)
        << "Protons don't have this fate: " << INukeHadroFates::AsString(fate);
     return 0;
    }

  } else if (hpdgc == kPdgNeutron) {
    /* handle protons */
         if (fate == kIHNFtElas  ) {xsec = TMath::Max(0., fXSecPn_Elas -> Evaluate(ke)) *  targZ;
	                            xsec+= TMath::Max(0., fXSecNn_Elas -> Evaluate(ke)) * (targA-targZ);
				    return xsec;}
    else if (fate == kIHNFtInelas) {xsec = TMath::Max(0., fXSecPn_Reac -> Evaluate(ke)) *  targZ;
	                            xsec+= TMath::Max(0., fXSecNn_Reac -> Evaluate(ke)) * (targA-targZ);
				    return xsec;}
    else if (fate == kIHNFtCmp) {xsec = TMath::Max(0., fXSecPp_Cmp -> Evaluate(ke)) *  targZ;
                                    xsec+= TMath::Max(0., fXSecPn_Cmp -> Evaluate(ke)) * (targA-targZ);
                                    return xsec;}
    else {
     LOG("INukeData", pWARN)
        << "Neutrons don't have this fate: " << INukeHadroFates::AsString(fate);
     return 0;
    }
    //Adding here kaons, why elastic only on protons? hA or hN? No _Reac for kaons...
    } else if (hpdgc == kPdgKP) {
    /* handle K+ */
    	if (fate == kIHNFtCEx   ) {xsec = TMath::Max(0., fXSecKpn_CEx  -> Evaluate(ke)) *  targZ;
	                            xsec+= TMath::Max(0., fXSecKpn_CEx  -> Evaluate(ke)) * (targA-targZ);
				    return xsec;}
    	else if (fate == kIHNFtElas  ) {xsec = TMath::Max(0., fXSecKpn_Elas -> Evaluate(ke)) *  targZ;
	                            xsec+= TMath::Max(0., fXSecKpn_Elas -> Evaluate(ke)) * (targA-targZ);
				    return xsec;}
    	/*else if (fate == kIHNFtAbs   ) {xsec = TMath::Max(0., fXSecKpd_Abs  -> Evaluate(ke)) *  targA;
				    return xsec;}*/
    	else {
    		LOG("INukeData", pWARN)
        	<< "K+'s don't have this fate: " << INukeHadroFates::AsString(fate);
     	return 0;
    }
    //------------------------------------------------
	 /*   }  else if (hpdgc == kPdgGamma) {
    / * handle gamma * /
         if (fate == kIHNFtInelas) {xsec = TMath::Max(0., fXSecGamp_fs   -> Evaluate(ke)) *  targZ;
	                            xsec+= TMath::Max(0., fXSecGamn_fs   -> Evaluate(ke)) * (targA-targZ);
				    return xsec;}
    else {
     LOG("INukeData", pWARN)
        << "Gamma's don't have this fate: " << INukeHadroFates::AsString(fate);
     return 0;
     }*/
   }
  LOG("INukeData", pWARN)
      << "Can't handle particles with pdg code = " << hpdgc;

  return 0;
}

double INukeHadroData2018::Frac(int hpdgc, INukeFateHN_t fate, double ke, int targA, int targZ) const
{
// return the x-section fraction for the input fate for the particle with the
// input pdg code at the input kinetic energy

  ke = TMath::Max(fMinKinEnergy,   ke);
  ke = TMath::Min(fMaxKinEnergyHN, ke);

  // get x-section
  double xsec = this->XSec(hpdgc,fate,ke,targA,targZ);

  // get max x-section
  double xsec_tot = 0;
       if (hpdgc == kPdgPiP    ){xsec_tot = TMath::Max(0., fXSecPipp_Tot  -> Evaluate(ke)) *  targZ;
				 xsec_tot+= TMath::Max(0., fXSecPipn_Tot  -> Evaluate(ke)) * (targA-targZ);}
  else if (hpdgc == kPdgPiM    ){xsec_tot = TMath::Max(0., fXSecPipn_Tot  -> Evaluate(ke)) *  targZ;
                        	 xsec_tot+= TMath::Max(0., fXSecPipp_Tot  -> Evaluate(ke)) * (targA-targZ);}
  else if (hpdgc == kPdgPi0    ){xsec_tot = TMath::Max(0., fXSecPi0p_Tot  -> Evaluate(ke)) *  targZ;
                        	 xsec_tot+= TMath::Max(0., fXSecPi0n_Tot  -> Evaluate(ke)) * (targA-targZ);}
  else if (hpdgc == kPdgProton ){xsec_tot = TMath::Max(0., fXSecPp_Tot    -> Evaluate(ke)) *  targZ;
                        	 xsec_tot+= TMath::Max(0., fXSecPn_Tot    -> Evaluate(ke)) * (targA-targZ);}
  else if (hpdgc == kPdgNeutron){xsec_tot = TMath::Max(0., fXSecPn_Tot    -> Evaluate(ke)) *  targZ;
                        	 xsec_tot+= TMath::Max(0., fXSecNn_Tot    -> Evaluate(ke)) * (targA-targZ);}
  else if (hpdgc == kPdgGamma  ) xsec_tot = TMath::Max(0., fXSecGamN_Tot  -> Evaluate(ke));
  else if (hpdgc == kPdgKP     ) xsec_tot = TMath::Max(0., fXSecKpN_Tot   -> Evaluate(ke));

  // compute fraction
  double frac = (xsec_tot>0) ? xsec/xsec_tot : 0.;
  return frac;
}
//____________________________________________________________________________
double INukeHadroData2018::IntBounce(const GHepParticle* p, int target, int scode, INukeFateHN_t fate)
{
  // This method returns a random cos(ang) according to a distribution
  // based upon the particle and fate. The sampling uses the
  // Accept/Reject method, whereby a distribution is bounded above by
  // an envelope, or in this case, a number of envelopes, which can be
  // easily sampled (here, we use uniform distributions).
  // To get a random value, first the envelope is sampled to
  // obtain an x-coordinate (cos(ang)), and then another random value
  // is obtained uniformally in the range [0,h(j,0)], where h(j,0)
  // is the height of the j-th envelope. If the point is beneath the
  // distribution, the x-coordinate is accepted, otherwise, we try
  // again.

  RandomGen * rnd = RandomGen::Instance();

  // numEnv is the number of envelopes in the total envelope,
  // that is, the number of seperate simple uniform distributions
  // that will be fit against the distribution in question in the
  // Accept/Reject process of sampling
  int    numEnv = 4;
  int    numPoints = 1000;            // The number of points to be evaluated
                                      //   for the purpose of finding the max
                                      //   value of the distribution
  assert((numPoints%numEnv)==0);      // numPoints/numEnv has to be an integer
  double sr = 2.0 / numEnv;           // Subrange, i.e., range of an envelope
  double cstep = 2.0 / (numPoints);   // Magnitude of the step between eval. points

  double ke = (p->E() - p->Mass()) * 1000.0; // ke in MeV
  if (TMath::Abs((int)ke-ke)<.01) ke+=.3;    // make sure ke isn't an integer,
                                             // otherwise sometimes gives weird results
                                             // due to ROOT's Interpolate() function
  double avg = 0.0; // average value in envelop

  // Matrices to hold data; buff holds the distribution
  //   data per envelope from which the max value is
  //   obtained. That value is then recorded in dist, where
  //   the integral of the envelope to that point is
  //   also recorded

  double * buff = new double[numPoints/numEnv + 1];
  double ** dist = new double*[numEnv];
  for(int ih=0;ih<numEnv;ih++)
  {
    dist[ih] = new double[3];
  }

  // Acc-Rej Sampling Method
  // -- Starting at the beginning of each envelope,
  // this loop evaluates (numPoints) amount of points
  // on the distribution and holds them in buff;
  // then takes the max and  places it in the first row
  // of h. The second row of h contains the interval of
  // the total envelope, up to the current envelope.
  // Thus, when properly normalized, the last value
  // in the second row of h should be 1.
  double totxsec = 0.0;
  for(int i=0;i<numEnv;i++)
    {
      double lbound = -1 + i*sr;

      for(int j=0;j<=numPoints / numEnv; j++)
	{
	  buff[j] = this->XSec(p->Pdg(),target,scode,fate,ke,lbound+j*cstep);
	  avg += buff[j];
	}

      totxsec+=avg;
      avg/= (double(numPoints)/double(numEnv));
      dist[i][0] = TMath::MaxElement(numPoints/numEnv+1,buff);
      dist[i][1] = avg;
      dist[i][2] = dist[i][1] + ((i==0)?0.0:dist[i-1][2]);
      avg=0.0;
    }


  delete [] buff;

  int iter=1;         // keep track of iterations
  int env=0;          // envelope index
  double rval = 0.0;  // random value
  double val = 0.0;   // angle value

  // Get a random point, see if its in the distribution, and if not
  // then try again.

  rval = rnd->RndFsi().Rndm()*dist[numEnv-1][2];

  env=0;
  // Check which envelope it's in, to
  // get proper height
  while(env<numEnv)
    {
      if(rval<=dist[env][2]) break;
      else env++;
    }
  if(env==numEnv) env=numEnv - 1;

while(iter)
    {

      // Obtain the correct x-coordinate from the random sample
      val = rnd->RndFsi().Rndm()*sr;
      val += sr*env-1;
      rval = rnd->RndFsi().Rndm()*dist[env][0];

      // Test to see if point is in distribution, if it is, stop and return
      if(rval < this->XSec(p->Pdg(),target,scode,fate,ke,val)) break;

      // Possibly an extremely long loop, don't want to
      // hold up the program
      if(iter==1000)
	{
          int NUM_POINTS=2000;
	  int pvalues=0;
	  double points[200]={0};
	  for(int k=0;k<NUM_POINTS;k++)
          {
	    points[int(k/10)]=this->XSec(p->Pdg(),target,scode,fate,ke,-1+(2.0/NUM_POINTS)*k);
	    if(points[int(k/10)]>0) pvalues++;
	  }
          if(pvalues<(.05*NUM_POINTS))
	  {
	    // if it reaches here, one more test...if momenta of particle is
            // extremely low, just give it an angle from a uniform distribution
	    if(p->P4()->P()<.005) // 5 MeV
	    {
              val = 2*rnd->RndFsi().Rndm()-1;
	      break;
            }
            else
            {
 	      LOG("Intranuke", pWARN) << "Hung-up in IntBounce method - Exiting";
	      LOG("Intranuke", pWARN) << (*p);
	      LOG("Intranuke", pWARN) << "Target: " << target << ", Scode: " << scode << ", fate: " << INukeHadroFates::AsString(fate);
	      for(int ie=0;ie<200;ie+=10) {
		LOG("Intranuke", pWARN)   << points[ie+0] << ", " << points[ie+1] << ", " << points[ie+2] << ", "
		   << points[ie+3] << ", " << points[ie+4] << ", " << points[ie+5] << ", " << points[ie+6] << ", "
					   << points[ie+7] << ", " << points[ie+8] << ", " << points[ie+9];
	      }
              for(int ih=0;ih<numEnv;ih++)
              {
                delete [] dist[ih];
              }
	      delete [] dist;

	      return -2.;
            }
          }
	}
      iter++;
    }

  for(int ih=0;ih<numEnv;ih++)
  {
    delete [] dist[ih];
  }
  delete [] dist;

  return val;
}
//___________________________________________________________________________<|MERGE_RESOLUTION|>--- conflicted
+++ resolved
@@ -258,18 +258,6 @@
 
   // p/n+p/n hA x-section splines
   fXSecPp_Tot      = new Spline(&data_NN, "ke:pp_tot");
-<<<<<<< HEAD
-  fXSecPp_Elas     = new Spline(&data_NN, "ke:pp_elas");      
-  fXSecPp_Reac     = new Spline(&data_NN, "ke:pp_reac");      
-  fXSecPn_Tot      = new Spline(&data_NN, "ke:pn_tot");     
-  fXSecPn_Elas     = new Spline(&data_NN, "ke:pn_elas");      
-  fXSecPn_Reac     = new Spline(&data_NN, "ke:pn_reac");      
-  fXSecNn_Tot      = new Spline(&data_NN, "ke:nn_tot");     
-  fXSecNn_Elas     = new Spline(&data_NN, "ke:nn_elas");      
-  fXSecNn_Reac     = new Spline(&data_NN, "ke:nn_reac");      
-  fXSecPp_Cmp      = new Spline(&data_NN, "ke:pp_cmp"); //for compound nucleus fate    
-  fXSecPn_Cmp      = new Spline(&data_NN, "ke:pn_cmp");      
-=======
   fXSecPp_Elas     = new Spline(&data_NN, "ke:pp_elas");
   fXSecPp_Reac     = new Spline(&data_NN, "ke:pp_reac");
   fXSecPn_Tot      = new Spline(&data_NN, "ke:pn_tot");
@@ -280,7 +268,6 @@
   fXSecNn_Reac     = new Spline(&data_NN, "ke:nn_reac");
   fXSecPp_Cmp      = new Spline(&data_NN, "ke:pp_cmp"); //for compound nucleus fate
   fXSecPn_Cmp      = new Spline(&data_NN, "ke:pn_cmp");
->>>>>>> 1d6170b5
   fXSecNn_Cmp      = new Spline(&data_NN, "ke:nn_cmp");
 
   // pi+n/p hA x-section splines
@@ -1464,12 +1451,6 @@
       return 0;
     }
   }
-<<<<<<< HEAD
-  LOG("INukeData", pWARN) 
-      << "Can't handle particles with pdg code = " << hpdgc;
-
-  return 0;
-=======
   else if (hpdgc == kPdgNeutron) {
     // handle neutrons
     double frac_cex = fFracNA_CEx->Evaluate(ke);
@@ -1514,7 +1495,6 @@
   }
   LOG("INukeData", pWARN) << "Can't handle particles with pdg code = " << hpdgc;
   return 0.;
->>>>>>> 1d6170b5
 }
 //____________________________________________________________________________
 double INukeHadroData2018::XSec(int hpdgc, INukeFateHN_t fate, double ke, int targA, int targZ) const
